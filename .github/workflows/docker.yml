--- conflicted
+++ resolved
@@ -7,17 +7,11 @@
     branches:
       - master
     paths:
-<<<<<<< HEAD
     - './environment.yml'
     tags:
       - '*'
 
 jobs:
-=======
-      - 'environment.yml'
-
-jobs: 
->>>>>>> 5e868729
   build:
     name: Build base Docker image
     runs-on: ubuntu-latest
