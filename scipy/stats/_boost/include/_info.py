--- conflicted
+++ resolved
@@ -14,11 +14,8 @@
     'negative_binomial': _KlassMap('nbinom', ('n', 'p')),
     'hypergeometric': _KlassMap('hypergeom', ('r', 'n', 'N')),
     'non_central_f': _KlassMap('ncf', ('dfn', 'dfd', 'nc')),
-<<<<<<< HEAD
+    'non_central_chi_squared': _KlassMap('ncx2', ('df', 'nc')),
     'non_central_t': _KlassMap('nct', ('df', 'nc')),
-=======
-    'non_central_chi_squared': _KlassMap('ncx2', ('df', 'nc')),
->>>>>>> f076ea28
 }
 
 # functions that take ctor params and parameter "x"
